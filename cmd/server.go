--- conflicted
+++ resolved
@@ -23,6 +23,7 @@
 	homedir "github.com/mitchellh/go-homedir"
 	"github.com/pkg/errors"
 	"github.com/runatlantis/atlantis/server"
+	//"github.com/runatlantis/atlantis/server/events/vcs/azuredevops"
 	"github.com/runatlantis/atlantis/server/events/vcs/bitbucketcloud"
 	"github.com/runatlantis/atlantis/server/events/yaml/valid"
 	"github.com/runatlantis/atlantis/server/logging"
@@ -74,7 +75,7 @@
 	TFETokenFlag               = "tfe-token"
 
 	// Flag defaults.
-	DefaultADHostname       = azuredevops.BaseURL
+	DefaultADHostname       = "linkconsulting.visualstudio.com"
 	DefaultCheckoutStrategy = "branch"
 	DefaultBitbucketBaseURL = bitbucketcloud.BaseURL
 	DefaultDataDir          = "~/.atlantis"
@@ -84,34 +85,24 @@
 	DefaultPort             = 4141
 )
 
-<<<<<<< HEAD
-var stringFlags = []stringFlag{
-	{
-		name:         ADHostnameFlag,
+var stringFlags = map[string]stringFlag{
+	ADHostnameFlag: {
 		description:  "Hostname of your Azure Devops installation.",
 		defaultValue: DefaultADHostname,
 	},
-	{
-		name:        ADUserFlag,
+	ADUserFlag: {
 		description: "Azure Devops username of API user.",
 	},
-	{
-		name:        ADTokenFlag,
+	ADTokenFlag: {
 		description: "Azure Devops token of API user. Can also be specified via the ATLANTIS_DO_TOKEN environment variable.",
 	},
-	{
-		name: ADWebhookSecretFlag,
+	ADWebhookSecretFlag: {
 		description: "Secret used to validate Azure Devops webhooks (see https://docs.microsoft.com/en-us/azure/devops/service-hooks/authorize?view=azure-devops)." +
 			" SECURITY WARNING: If not specified, Atlantis won't be able to validate that the incoming webhook call came from your Azure Devops org. " +
 			"This means that an attacker could spoof calls to Atlantis and cause it to perform malicious actions. " +
 			"Should be specified via the ATLANTIS_DO_WEBHOOK_SECRET environment variable.",
 	},
-	{
-		name:        AtlantisURLFlag,
-=======
-var stringFlags = map[string]stringFlag{
 	AtlantisURLFlag: {
->>>>>>> 2f54257b
 		description: "URL that Atlantis can be reached at. Defaults to http://$(hostname):$port where $port is from --" + PortFlag + ". Supports a base path ex. https://example.com/basepath.",
 	},
 	BitbucketUserFlag: {
@@ -429,8 +420,8 @@
 	if c.DataDir == "" {
 		c.DataDir = DefaultDataDir
 	}
-	if c.AzuredevopsHostname == "" {
-		c.AzuredevopsHostname = DefaultADHostname
+	if c.AzureDevopsHostname == "" {
+		c.AzureDevopsHostname = DefaultADHostname
 	}
 	if c.GithubHostname == "" {
 		c.GithubHostname = DefaultGHHostname
@@ -470,14 +461,12 @@
 	// 4. azuredevops user and token set
 	// 5. any combination of the above
 	vcsErr := fmt.Errorf("--%s/--%s or --%s/--%s or --%s/--%s or --%s/--%s must be set", GHUserFlag, GHTokenFlag, GitlabUserFlag, GitlabTokenFlag, BitbucketUserFlag, BitbucketTokenFlag, ADUserFlag, ADTokenFlag)
-	if ((userConfig.GithubUser == "") != (userConfig.GithubToken == "")) || ((userConfig.GitlabUser == "") != (userConfig.GitlabToken == "")) || ((userConfig.BitbucketUser == "") != (userConfig.BitbucketToken == ""))
-	|| ((userConfig.AzuredevopsUser == "") != (userConfig.AzuredevopsToken == "")) {
+	if ((userConfig.GithubUser == "") != (userConfig.GithubToken == "")) || ((userConfig.GitlabUser == "") != (userConfig.GitlabToken == "")) || ((userConfig.BitbucketUser == "") != (userConfig.BitbucketToken == "")) || ((userConfig.AzureDevopsUser == "") != (userConfig.AzureDevopsToken == "")) {
 		return vcsErr
 	}
 	// At this point, we know that there can't be a single user/token without
 	// its partner, but we haven't checked if any user/token is set at all.
-	if userConfig.GithubUser == "" && userConfig.GitlabUser == "" && userConfig.BitbucketUser == ""
-	&& userConfig.AzuredevopsUser == "" {
+	if userConfig.GithubUser == "" && userConfig.GitlabUser == "" && userConfig.BitbucketUser == "" && userConfig.AzureDevopsUser == "" {
 		return vcsErr
 	}
 
@@ -492,7 +481,7 @@
 		return fmt.Errorf("--%s cannot be specified for Bitbucket Cloud because it is not supported by Bitbucket", BitbucketWebhookSecretFlag)
 	}
 
-	if userConfig. == DefaultADHostname && userConfig.AzuredevopsToken != "" {
+	if userConfig.AzureDevopsUser == DefaultADHostname && userConfig.AzureDevopsToken != "" {
 		return fmt.Errorf("--%s cannot be specified for Azure Devops because it is not supported by Microsoft", BitbucketWebhookSecretFlag)
 	}
 
@@ -551,7 +540,7 @@
 	userConfig.GithubUser = strings.TrimPrefix(userConfig.GithubUser, "@")
 	userConfig.GitlabUser = strings.TrimPrefix(userConfig.GitlabUser, "@")
 	userConfig.BitbucketUser = strings.TrimPrefix(userConfig.BitbucketUser, "@")
-	userConfig.AzuredevopsUser = strings.TrimPrefix(userConfig.AzuredevopsUser, "@")
+	userConfig.AzureDevopsUser = strings.TrimPrefix(userConfig.AzureDevopsUser, "@")
 }
 
 func (s *ServerCmd) securityWarnings(userConfig *server.UserConfig) {
@@ -567,7 +556,7 @@
 	if userConfig.BitbucketUser != "" && userConfig.BitbucketBaseURL == DefaultBitbucketBaseURL && !s.SilenceOutput {
 		s.Logger.Warn("Bitbucket Cloud does not support webhook secrets. This could allow attackers to spoof requests from Bitbucket. Ensure you are whitelisting Bitbucket IPs")
 	}
-	if userConfig.AzuredevopsUser != "" && userConfig.AzuredevopsHostname == DefaultADHostname && !s.SilenceOutput {
+	if userConfig.AzureDevopsUser != "" && userConfig.AzureDevopsHostname == DefaultADHostname && !s.SilenceOutput {
 		s.Logger.Warn("Azure Devops does not support webhook secrets without org identifier. This could allow attackers to spoof requests from Azure. Ensure you are whitelisting Azure Devops IPs")
 	}
 }
