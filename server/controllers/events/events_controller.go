// Copyright 2017 HootSuite Media Inc.
//
// Licensed under the Apache License, Version 2.0 (the License);
// you may not use this file except in compliance with the License.
// You may obtain a copy of the License at
//    http://www.apache.org/licenses/LICENSE-2.0
// Unless required by applicable law or agreed to in writing, software
// distributed under the License is distributed on an AS IS BASIS,
// WITHOUT WARRANTIES OR CONDITIONS OF ANY KIND, either express or implied.
// See the License for the specific language governing permissions and
// limitations under the License.
// Modified hereafter by contributors to runatlantis/atlantis.

package events

import (
	"encoding/json"
	"fmt"
	"io"
	"net/http"
	"strings"

	"github.com/google/go-github/v58/github"
	"github.com/mcdafydd/go-azuredevops/azuredevops"
	"github.com/microcosm-cc/bluemonday"
	"github.com/pkg/errors"
	"github.com/runatlantis/atlantis/server/events"
	"github.com/runatlantis/atlantis/server/events/models"
	"github.com/runatlantis/atlantis/server/events/vcs"
	"github.com/runatlantis/atlantis/server/events/vcs/bitbucketcloud"
	"github.com/runatlantis/atlantis/server/events/vcs/bitbucketserver"
	"github.com/runatlantis/atlantis/server/events/vcs/gitea"
	"github.com/runatlantis/atlantis/server/logging"
	tally "github.com/uber-go/tally/v4"
	gitlab "github.com/xanzy/go-gitlab"
)

const githubHeader = "X-Github-Event"
const giteaHeader = "X-Gitea-Event"
const gitlabHeader = "X-Gitlab-Event"
const azuredevopsHeader = "Request-Id"
const giteaHeader = "X-Gitea-Event"

// bitbucketEventTypeHeader is the same in both cloud and server.
const bitbucketEventTypeHeader = "X-Event-Key"
const bitbucketCloudRequestIDHeader = "X-Request-UUID"
const bitbucketServerRequestIDHeader = "X-Request-ID"
const bitbucketServerSignatureHeader = "X-Hub-Signature"

// The URL used for Azure DevOps test webhooks
const azuredevopsTestURL = "https://fabrikam.visualstudio.com/DefaultCollection/_apis/git/repositories/4bc14d40-c903-45e2-872e-0462c7748079"

// VCSEventsController handles all webhook requests which signify 'events' in the
// VCS host, ex. GitHub.
type VCSEventsController struct {
	CommandRunner  events.CommandRunner
	PullCleaner    events.PullCleaner
	Logger         logging.SimpleLogging
	Scope          tally.Scope
	Parser         events.EventParsing
	CommentParser  events.CommentParsing
	ApplyDisabled  bool
	EmojiReaction  string
	ExecutableName string
	// GithubWebhookSecret is the secret added to this webhook via the GitHub
	// UI that identifies this call as coming from GitHub. If empty, no
	// request validation is done.
	GithubWebhookSecret          []byte
	GithubRequestValidator       GithubRequestValidator
	GitlabRequestParserValidator GitlabRequestParserValidator
	// GitlabWebhookSecret is the secret added to this webhook via the GitLab
	// UI that identifies this call as coming from GitLab. If empty, no
	// request validation is done.
	GitlabWebhookSecret  []byte
	RepoAllowlistChecker *events.RepoAllowlistChecker
	// SilenceAllowlistErrors controls whether we write an error comment on
	// pull requests from non-allowlisted repos.
	SilenceAllowlistErrors bool
	// SupportedVCSHosts is which VCS hosts Atlantis was configured upon
	// startup to support.
	SupportedVCSHosts []models.VCSHostType
	VCSClient         vcs.Client
	TestingMode       bool
	// BitbucketWebhookSecret is the secret added to this webhook via the Bitbucket
	// UI that identifies this call as coming from Bitbucket. If empty, no
	// request validation is done.
	BitbucketWebhookSecret []byte
	// AzureDevopsWebhookUser is the Basic authentication username added to this
	// webhook via the Azure DevOps UI that identifies this call as coming from your
	// Azure DevOps Team Project. If empty, no request validation is done.
	// For more information, see https://docs.microsoft.com/en-us/azure/devops/service-hooks/services/webhooks?view=azure-devops
	AzureDevopsWebhookBasicUser []byte
	// AzureDevopsWebhookPassword is the Basic authentication password added to this
	// webhook via the Azure DevOps UI that identifies this call as coming from your
	// Azure DevOps Team Project. If empty, no request validation is done.
	AzureDevopsWebhookBasicPassword []byte
	AzureDevopsRequestValidator     AzureDevopsRequestValidator
}

func mapGiteaActionToPullRequestEventType(action string) models.PullRequestEventType {
	switch action {
	case "opened":
		return models.OpenedPullEvent
	case "closed":
		return models.ClosedPullEvent
	case "reopened":
		return models.UpdatedPullEvent // Or whichever is most appropriate
	case "synchronized":
		return models.UpdatedPullEvent // Assuming this is for PR updates
	// Add more mappings as necessary
	default:
		return models.OtherPullEvent // Fallback for unrecognized actions
	}
}

// Post handles POST webhook requests.
func (e *VCSEventsController) Post(w http.ResponseWriter, r *http.Request) {
	if r.Header.Get(giteaHeader) != "" {
		if !e.supportsHost(models.Gitea) {
			e.respond(w, logging.Debug, http.StatusBadRequest, "Ignoring request since not configured to support Gitea")
			return
		}
		e.Logger.Debug("handling Gitea post")
<<<<<<< HEAD
		e.handleGithubPost(w, r)
=======
		e.handleGiteaPost(w, r)
>>>>>>> 599c5185
		return
	} else if r.Header.Get(githubHeader) != "" {
		if !e.supportsHost(models.Github) {
			e.respond(w, logging.Debug, http.StatusBadRequest, "Ignoring request since not configured to support Github")
			return
		}
		e.Logger.Debug("handling GitHub post")
		e.handleGithubPost(w, r)
		return
	} else if r.Header.Get(gitlabHeader) != "" {
		if !e.supportsHost(models.Gitlab) {
			e.respond(w, logging.Debug, http.StatusBadRequest, "Ignoring request since not configured to support GitLab")
			return
		}
		e.Logger.Debug("handling GitLab post")
		e.handleGitlabPost(w, r)
		return
	} else if r.Header.Get(bitbucketEventTypeHeader) != "" {
		// Bitbucket Cloud and Server use the same event type header but they
		// use different request ID headers.
		if r.Header.Get(bitbucketCloudRequestIDHeader) != "" {
			if !e.supportsHost(models.BitbucketCloud) {
				e.respond(w, logging.Debug, http.StatusBadRequest, "Ignoring request since not configured to support Bitbucket Cloud")
				return
			}
			e.Logger.Debug("handling Bitbucket Cloud post")
			e.handleBitbucketCloudPost(w, r)
			return
		} else if r.Header.Get(bitbucketServerRequestIDHeader) != "" {
			if !e.supportsHost(models.BitbucketServer) {
				e.respond(w, logging.Debug, http.StatusBadRequest, "Ignoring request since not configured to support Bitbucket Server")
				return
			}
			e.Logger.Debug("handling Bitbucket Server post")
			e.handleBitbucketServerPost(w, r)
			return
		}
	} else if r.Header.Get(azuredevopsHeader) != "" {
		if !e.supportsHost(models.AzureDevops) {
			e.respond(w, logging.Debug, http.StatusBadRequest, "Ignoring request since not configured to support AzureDevops")
			return
		}
		e.Logger.Debug("handling AzureDevops post")
		e.handleAzureDevopsPost(w, r)
		return
	}
	e.respond(w, logging.Debug, http.StatusBadRequest, "Ignoring request")
}

type HTTPError struct {
	err        error
	code       int
	isSilenced bool
}

type HTTPResponse struct {
	body string
	err  HTTPError
}

func (e *VCSEventsController) handleGithubPost(w http.ResponseWriter, r *http.Request) {
	// Validate the request against the optional webhook secret.
	payload, err := e.GithubRequestValidator.Validate(r, e.GithubWebhookSecret)
	if err != nil {
		e.respond(w, logging.Warn, http.StatusBadRequest, err.Error())
		return
	}

	githubReqID := "X-Github-Delivery=" + r.Header.Get("X-Github-Delivery")
	logger := e.Logger.With("gh-request-id", githubReqID)
	scope := e.Scope.SubScope("github_event")

	logger.Debug("request valid")

	event, _ := github.ParseWebHook(github.WebHookType(r), payload)

	var resp HTTPResponse

	switch event := event.(type) {
	case *github.IssueCommentEvent:
		resp = e.HandleGithubCommentEvent(event, githubReqID, logger)
		scope = scope.SubScope(fmt.Sprintf("comment_%s", *event.Action))
		scope = vcs.SetGitScopeTags(scope, event.GetRepo().GetFullName(), event.GetIssue().GetNumber())
	case *github.PullRequestEvent:
		resp = e.HandleGithubPullRequestEvent(logger, event, githubReqID)
		scope = scope.SubScope(fmt.Sprintf("pr_%s", *event.Action))
		scope = vcs.SetGitScopeTags(scope, event.GetRepo().GetFullName(), event.GetNumber())
	default:
		resp = HTTPResponse{
			body: fmt.Sprintf("Ignoring unsupported event %s", githubReqID),
		}
	}

	if resp.err.code != 0 {
		if !resp.err.isSilenced {
			logger.Err("error handling gh post code: %d err: %s", resp.err.code, resp.err.err.Error())
		}
		scope.Counter(fmt.Sprintf("error_%d", resp.err.code)).Inc(1)
		w.WriteHeader(resp.err.code)
		fmt.Fprintln(w, resp.err.err.Error())
		return
	}

	scope.Counter(fmt.Sprintf("success_%d", http.StatusOK)).Inc(1)
	w.WriteHeader(http.StatusOK)
	fmt.Fprintln(w, resp.body)
}

func (e *VCSEventsController) handleBitbucketCloudPost(w http.ResponseWriter, r *http.Request) {
	eventType := r.Header.Get(bitbucketEventTypeHeader)
	reqID := r.Header.Get(bitbucketCloudRequestIDHeader)
	defer r.Body.Close() // nolint: errcheck
	body, err := io.ReadAll(r.Body)
	if err != nil {
		e.respond(w, logging.Error, http.StatusBadRequest, "Unable to read body: %s %s=%s", err, bitbucketCloudRequestIDHeader, reqID)
		return
	}
	switch eventType {
	case bitbucketcloud.PullCreatedHeader, bitbucketcloud.PullUpdatedHeader, bitbucketcloud.PullFulfilledHeader, bitbucketcloud.PullRejectedHeader:
		e.Logger.Debug("handling as pull request state changed event")
		e.handleBitbucketCloudPullRequestEvent(w, eventType, body, reqID)
		return
	case bitbucketcloud.PullCommentCreatedHeader:
		e.Logger.Debug("handling as comment created event")
		e.HandleBitbucketCloudCommentEvent(w, body, reqID)
		return
	default:
		e.respond(w, logging.Debug, http.StatusOK, "Ignoring unsupported event type %s %s=%s", eventType, bitbucketCloudRequestIDHeader, reqID)
	}
}

func (e *VCSEventsController) handleBitbucketServerPost(w http.ResponseWriter, r *http.Request) {
	eventType := r.Header.Get(bitbucketEventTypeHeader)
	reqID := r.Header.Get(bitbucketServerRequestIDHeader)
	sig := r.Header.Get(bitbucketServerSignatureHeader)
	defer r.Body.Close() // nolint: errcheck
	body, err := io.ReadAll(r.Body)
	if err != nil {
		e.respond(w, logging.Error, http.StatusBadRequest, "Unable to read body: %s %s=%s", err, bitbucketServerRequestIDHeader, reqID)
		return
	}
	if eventType == bitbucketserver.DiagnosticsPingHeader {
		// Specially handle the diagnostics:ping event because Bitbucket Server
		// doesn't send the signature with this event for some reason.
		e.respond(w, logging.Info, http.StatusOK, "Successfully received %s event %s=%s", eventType, bitbucketServerRequestIDHeader, reqID)
		return
	}
	if len(e.BitbucketWebhookSecret) > 0 {
		if err := bitbucketserver.ValidateSignature(body, sig, e.BitbucketWebhookSecret); err != nil {
			e.respond(w, logging.Warn, http.StatusBadRequest, errors.Wrap(err, "request did not pass validation").Error())
			return
		}
	}
	switch eventType {
	case bitbucketserver.PullCreatedHeader, bitbucketserver.PullFromRefUpdatedHeader, bitbucketserver.PullMergedHeader, bitbucketserver.PullDeclinedHeader, bitbucketserver.PullDeletedHeader:
		e.Logger.Debug("handling as pull request state changed event")
		e.handleBitbucketServerPullRequestEvent(w, eventType, body, reqID)
		return
	case bitbucketserver.PullCommentCreatedHeader:
		e.Logger.Debug("handling as comment created event")
		e.HandleBitbucketServerCommentEvent(w, body, reqID)
		return
	default:
		e.respond(w, logging.Debug, http.StatusOK, "Ignoring unsupported event type %s %s=%s", eventType, bitbucketServerRequestIDHeader, reqID)
	}
}

func (e *VCSEventsController) handleAzureDevopsPost(w http.ResponseWriter, r *http.Request) {
	// Validate the request against the optional basic auth username and password.
	payload, err := e.AzureDevopsRequestValidator.Validate(r, e.AzureDevopsWebhookBasicUser, e.AzureDevopsWebhookBasicPassword)
	if err != nil {
		e.respond(w, logging.Warn, http.StatusUnauthorized, err.Error())
		return
	}
	e.Logger.Debug("request valid")

	azuredevopsReqID := "Request-Id=" + r.Header.Get("Request-Id")
	event, err := azuredevops.ParseWebHook(payload)
	if err != nil {
		e.respond(w, logging.Error, http.StatusBadRequest, "Failed parsing webhook: %v %s", err, azuredevopsReqID)
		return
	}
	switch event.PayloadType {
	case azuredevops.PullRequestCommentedEvent:
		e.Logger.Debug("handling as pull request commented event")
		e.HandleAzureDevopsPullRequestCommentedEvent(w, event, azuredevopsReqID)
	case azuredevops.PullRequestEvent:
		e.Logger.Debug("handling as pull request event")
		e.HandleAzureDevopsPullRequestEvent(w, event, azuredevopsReqID)
	default:
		e.respond(w, logging.Debug, http.StatusOK, "Ignoring unsupported event: %v %s", event.PayloadType, azuredevopsReqID)
	}
}

func (e *VCSEventsController) handleGiteaPost(w http.ResponseWriter, r *http.Request) {
	eventType := r.Header.Get("X-Gitea-Event-Type")
	reqID := r.Header.Get("X-Gitea-Delivery") // Assuming Gitea sends a unique delivery ID
	defer r.Body.Close()                      // Ensure the request body is closed

	body, err := io.ReadAll(r.Body)
	if err != nil {
		e.respond(w, logging.Error, http.StatusBadRequest, "Unable to read body: %s %s=%s", err, "X-Gitea-Delivery", reqID)
		return
	}

	// Log the event type for debugging purposes
	e.Logger.Debug("Received Gitea event %s with ID %s", eventType, reqID)

	// Depending on the event type, handle the event appropriately
	switch eventType {
	case "pull_request_comment":
		e.HandleGiteaPullRequestCommentEvent(w, body, reqID)
	case "pull_request":
		e.Logger.Debug("Handling as pull_request")
		e.handleGiteaPullRequestEvent(w, body, reqID)
	// Add other case handlers as necessary
	default:
		e.respond(w, logging.Debug, http.StatusOK, "Ignoring unsupported Gitea event type: %s %s=%s", eventType, "X-Gitea-Delivery", reqID)
	}
}

func (e *VCSEventsController) handleGiteaPullRequestEvent(w http.ResponseWriter, body []byte, reqID string) {
	e.Logger.Debug("Entering handleGiteaPullRequestEvent")
	// Attempt to unmarshal the incoming body into the Gitea PullRequest struct
	var payload gitea.GiteaWebhookPayload
	if err := json.Unmarshal(body, &payload); err != nil {
		e.Logger.Err("Failed to unmarshal Gitea webhook payload: %v", err)
		e.respond(w, logging.Error, http.StatusBadRequest, "Failed to parse request body")
		return
	}

	e.Logger.Debug("Successfully unmarshaled Gitea event")

	// Use the parser function to convert into Atlantis models
	pull, pullEventType, baseRepo, headRepo, user, err := e.Parser.ParseGiteaPullRequestEvent(payload.PullRequest)
	if err != nil {
		e.Logger.Err("Failed to parse Gitea pull request event: %v", err)
		e.respond(w, logging.Error, http.StatusInternalServerError, "Failed to process event")
		return
	}

	e.Logger.Debug("Parsed Gitea event into Atlantis models successfully")

	logger := e.Logger.With("gitea-request-id", reqID)
	logger.Debug("Identified Gitea event as type", "type", pullEventType)

	// Call a generic handler for pull request events
	response := e.handlePullRequestEvent(logger, baseRepo, headRepo, pull, user, pullEventType)

	e.respond(w, logging.Debug, http.StatusOK, response.body)
}

// HandleGiteaCommentEvent handles comment events from Gitea where Atlantis commands can come from.
func (e *VCSEventsController) HandleGiteaPullRequestCommentEvent(w http.ResponseWriter, body []byte, reqID string) {
	var event gitea.GiteaIssueCommentPayload
	if err := json.Unmarshal(body, &event); err != nil {
		e.Logger.Err("Failed to unmarshal Gitea comment payload: %v", err)
		e.respond(w, logging.Error, http.StatusBadRequest, "Failed to parse request body")
		return
	}
	e.Logger.Debug("Successfully unmarshaled Gitea comment event")

	baseRepo, user, pullNum, _ := e.Parser.ParseGiteaIssueCommentEvent(event)
	// Since we're lacking headRepo and maybePull details, we'll pass nil
	// This follows the same approach as the GitHub client for handling comment events without full PR details
	response := e.handleCommentEvent(e.Logger, baseRepo, nil, nil, user, pullNum, event.Comment.Body, event.Comment.ID, models.Gitea)

	e.respond(w, logging.Debug, http.StatusOK, response.body)
}

// HandleGithubCommentEvent handles comment events from GitHub where Atlantis
// commands can come from. It's exported to make testing easier.
func (e *VCSEventsController) HandleGithubCommentEvent(event *github.IssueCommentEvent, githubReqID string, logger logging.SimpleLogging) HTTPResponse {
	if event.GetAction() != "created" {
		return HTTPResponse{
			body: fmt.Sprintf("Ignoring comment event since action was not created %s", githubReqID),
		}
	}

	baseRepo, user, pullNum, err := e.Parser.ParseGithubIssueCommentEvent(event)

	wrapped := errors.Wrapf(err, "Failed parsing event: %s", githubReqID)
	if err != nil {
		return HTTPResponse{
			body: wrapped.Error(),
			err: HTTPError{
				code:       http.StatusBadRequest,
				err:        wrapped,
				isSilenced: false,
			},
		}
	}

	comment := event.GetComment()

	// We pass in nil for maybeHeadRepo because the head repo data isn't
	// available in the GithubIssueComment event.
	return e.handleCommentEvent(logger, baseRepo, nil, nil, user, pullNum, comment.GetBody(), comment.GetID(), models.Github)
}

// HandleBitbucketCloudCommentEvent handles comment events from Bitbucket.
func (e *VCSEventsController) HandleBitbucketCloudCommentEvent(w http.ResponseWriter, body []byte, reqID string) {
	pull, baseRepo, headRepo, user, comment, err := e.Parser.ParseBitbucketCloudPullCommentEvent(body)
	if err != nil {
		e.respond(w, logging.Error, http.StatusBadRequest, "Error parsing pull data: %s %s=%s", err, bitbucketCloudRequestIDHeader, reqID)
		return
	}
	resp := e.handleCommentEvent(e.Logger, baseRepo, &headRepo, &pull, user, pull.Num, comment, -1, models.BitbucketCloud)

	//TODO: move this to the outer most function similar to github
	lvl := logging.Debug
	code := http.StatusOK
	msg := resp.body
	if resp.err.code != 0 {
		lvl = logging.Error
		code = resp.err.code
		msg = resp.err.err.Error()
	}
	e.respond(w, lvl, code, msg)
}

// HandleBitbucketServerCommentEvent handles comment events from Bitbucket.
func (e *VCSEventsController) HandleBitbucketServerCommentEvent(w http.ResponseWriter, body []byte, reqID string) {
	pull, baseRepo, headRepo, user, comment, err := e.Parser.ParseBitbucketServerPullCommentEvent(body)
	if err != nil {
		e.respond(w, logging.Error, http.StatusBadRequest, "Error parsing pull data: %s %s=%s", err, bitbucketCloudRequestIDHeader, reqID)
		return
	}
	resp := e.handleCommentEvent(e.Logger, baseRepo, &headRepo, &pull, user, pull.Num, comment, -1, models.BitbucketCloud)

	//TODO: move this to the outer most function similar to github
	lvl := logging.Debug
	code := http.StatusOK
	msg := resp.body
	if resp.err.code != 0 {
		lvl = logging.Error
		code = resp.err.code
		msg = resp.err.err.Error()
	}
	e.respond(w, lvl, code, msg)
}

func (e *VCSEventsController) handleBitbucketCloudPullRequestEvent(w http.ResponseWriter, eventType string, body []byte, reqID string) {
	pull, baseRepo, headRepo, user, err := e.Parser.ParseBitbucketCloudPullEvent(body)
	if err != nil {
		e.respond(w, logging.Error, http.StatusBadRequest, "Error parsing pull data: %s %s=%s", err, bitbucketCloudRequestIDHeader, reqID)
		return
	}
	e.Logger.Debug("SHA is %q", pull.HeadCommit)
	pullEventType := e.Parser.GetBitbucketCloudPullEventType(eventType, pull.HeadCommit, pull.URL)
	e.Logger.Info("identified event as type %q", pullEventType.String())
	resp := e.handlePullRequestEvent(e.Logger, baseRepo, headRepo, pull, user, pullEventType)

	//TODO: move this to the outer most function similar to github
	lvl := logging.Debug
	code := http.StatusOK
	msg := resp.body
	if resp.err.code != 0 {
		lvl = logging.Error
		code = resp.err.code
		msg = resp.err.err.Error()
	}
	e.respond(w, lvl, code, msg)
}

func (e *VCSEventsController) handleBitbucketServerPullRequestEvent(w http.ResponseWriter, eventType string, body []byte, reqID string) {
	pull, baseRepo, headRepo, user, err := e.Parser.ParseBitbucketServerPullEvent(body)
	if err != nil {
		e.respond(w, logging.Error, http.StatusBadRequest, "Error parsing pull data: %s %s=%s", err, bitbucketServerRequestIDHeader, reqID)
		return
	}
	pullEventType := e.Parser.GetBitbucketServerPullEventType(eventType)
	e.Logger.Info("identified event as type %q", pullEventType.String())
	resp := e.handlePullRequestEvent(e.Logger, baseRepo, headRepo, pull, user, pullEventType)

	//TODO: move this to the outer most function similar to github
	lvl := logging.Debug
	code := http.StatusOK
	msg := resp.body
	if resp.err.code != 0 {
		lvl = logging.Error
		code = resp.err.code
		msg = resp.err.err.Error()
	}
	e.respond(w, lvl, code, msg)
}

// HandleGithubPullRequestEvent will delete any locks associated with the pull
// request if the event is a pull request closed event. It's exported to make
// testing easier.
func (e *VCSEventsController) HandleGithubPullRequestEvent(logger logging.SimpleLogging, pullEvent *github.PullRequestEvent, githubReqID string) HTTPResponse {
	pull, pullEventType, baseRepo, headRepo, user, err := e.Parser.ParseGithubPullEvent(pullEvent)
	if err != nil {
		wrapped := errors.Wrapf(err, "Error parsing pull data: %s %s", err, githubReqID)
		return HTTPResponse{
			body: wrapped.Error(),
			err: HTTPError{
				code:       http.StatusBadRequest,
				err:        wrapped,
				isSilenced: false,
			},
		}
	}
	logger.Debug("identified event as type %q", pullEventType.String())
	return e.handlePullRequestEvent(logger, baseRepo, headRepo, pull, user, pullEventType)
}

func (e *VCSEventsController) handlePullRequestEvent(logger logging.SimpleLogging, baseRepo models.Repo, headRepo models.Repo, pull models.PullRequest, user models.User, eventType models.PullRequestEventType) HTTPResponse {
	if !e.RepoAllowlistChecker.IsAllowlisted(baseRepo.FullName, baseRepo.VCSHost.Hostname) {
		// If the repo isn't allowlisted and we receive an opened pull request
		// event we comment back on the pull request that the repo isn't
		// allowlisted. This is because the user might be expecting Atlantis to
		// autoplan. For other events, we just ignore them.
		if eventType == models.OpenedPullEvent {
			e.commentNotAllowlisted(baseRepo, pull.Num)
		}

		err := errors.Errorf("Pull request event from non-allowlisted repo \"%s/%s\"", baseRepo.VCSHost.Hostname, baseRepo.FullName)

		return HTTPResponse{
			body: err.Error(),
			err: HTTPError{
				code:       http.StatusForbidden,
				err:        err,
				isSilenced: e.SilenceAllowlistErrors,
			},
		}
	}

	switch eventType {
	case models.OpenedPullEvent, models.UpdatedPullEvent:
		// If the pull request was opened or updated, we will try to autoplan.

		// Respond with success and then actually execute the command asynchronously.
		// We use a goroutine so that this function returns and the connection is
		// closed.
		if !e.TestingMode {
			go e.CommandRunner.RunAutoplanCommand(baseRepo, headRepo, pull, user)
		} else {
			// When testing we want to wait for everything to complete.
			e.CommandRunner.RunAutoplanCommand(baseRepo, headRepo, pull, user)
		}
		return HTTPResponse{
			body: "Processing...",
		}
	case models.ClosedPullEvent:
		// If the pull request was closed, we delete locks.
		if err := e.PullCleaner.CleanUpPull(baseRepo, pull); err != nil {
			return HTTPResponse{
				body: err.Error(),
				err: HTTPError{
					code:       http.StatusForbidden,
					err:        err,
					isSilenced: false,
				},
			}
		}
		logger.Info("deleted locks and workspace for repo %s, pull %d", baseRepo.FullName, pull.Num)
		return HTTPResponse{
			body: "Pull request cleaned successfully",
		}
	case models.OtherPullEvent:
		// Else we ignore the event.
		return HTTPResponse{
			body: "Ignoring non-actionable pull request event",
		}
	}
	return HTTPResponse{}
}

func (e *VCSEventsController) handleGitlabPost(w http.ResponseWriter, r *http.Request) {
	event, err := e.GitlabRequestParserValidator.ParseAndValidate(r, e.GitlabWebhookSecret)
	if err != nil {
		e.respond(w, logging.Warn, http.StatusBadRequest, err.Error())
		return
	}
	e.Logger.Debug("request valid")

	switch event := event.(type) {
	case gitlab.MergeCommentEvent:
		e.Logger.Debug("handling as comment event")
		e.HandleGitlabCommentEvent(w, event)
	case gitlab.MergeEvent:
		e.Logger.Debug("handling as pull request event")
		e.HandleGitlabMergeRequestEvent(w, event)
	case gitlab.CommitCommentEvent:
		e.Logger.Debug("comments on commits are not supported, only comments on merge requests")
		e.respond(w, logging.Debug, http.StatusOK, "Ignoring comment on commit event")
	default:
		e.respond(w, logging.Debug, http.StatusOK, "Ignoring unsupported event")
	}

}

// HandleGitlabCommentEvent handles comment events from GitLab where Atlantis
// commands can come from. It's exported to make testing easier.
func (e *VCSEventsController) HandleGitlabCommentEvent(w http.ResponseWriter, event gitlab.MergeCommentEvent) {
	// todo: can gitlab return the pull request here too?
	baseRepo, headRepo, commentID, user, err := e.Parser.ParseGitlabMergeRequestCommentEvent(event)
	if err != nil {
		e.respond(w, logging.Error, http.StatusBadRequest, "Error parsing webhook: %s", err)
		return
	}
	resp := e.handleCommentEvent(e.Logger, baseRepo, &headRepo, nil, user, event.MergeRequest.IID, event.ObjectAttributes.Note, int64(commentID), models.Gitlab)

	//TODO: move this to the outer most function similar to github
	lvl := logging.Debug
	code := http.StatusOK
	msg := resp.body
	if resp.err.code != 0 {
		lvl = logging.Error
		code = resp.err.code
		msg = resp.err.err.Error()
	}
	e.respond(w, lvl, code, msg)
}

func (e *VCSEventsController) handleCommentEvent(logger logging.SimpleLogging, baseRepo models.Repo, maybeHeadRepo *models.Repo, maybePull *models.PullRequest, user models.User, pullNum int, comment string, commentID int64, vcsHost models.VCSHostType) HTTPResponse {
	parseResult := e.CommentParser.Parse(comment, vcsHost)
	if parseResult.Ignore {
		truncated := comment
		truncateLen := 40
		if len(truncated) > truncateLen {
			truncated = comment[:truncateLen] + "..."
		}
		return HTTPResponse{
			body: fmt.Sprintf("Ignoring non-command comment: %q", truncated),
		}
	}
	logger.Info("parsed comment as %s", parseResult.Command)

	// At this point we know it's a command we're not supposed to ignore, so now
	// we check if this repo is allowed to run commands in the first place.
	if !e.RepoAllowlistChecker.IsAllowlisted(baseRepo.FullName, baseRepo.VCSHost.Hostname) {
		e.commentNotAllowlisted(baseRepo, pullNum)

		err := errors.New("Repo not allowlisted")

		return HTTPResponse{
			body: err.Error(),
			err: HTTPError{
				err:        err,
				code:       http.StatusForbidden,
				isSilenced: e.SilenceAllowlistErrors,
			},
		}
	}

	// It's a comment we're gonna react to, so add a reaction.
	if e.EmojiReaction != "" {
		err := e.VCSClient.ReactToComment(baseRepo, pullNum, commentID, e.EmojiReaction)
		if err != nil {
			logger.Warn("Failed to react to comment: %s", err)
		}
	}

	// If the command isn't valid or doesn't require processing, ex.
	// "atlantis help" then we just comment back immediately.
	// We do this here rather than earlier because we need access to the pull
	// variable to comment back on the pull request.
	if parseResult.CommentResponse != "" {
		if err := e.VCSClient.CreateComment(baseRepo, pullNum, parseResult.CommentResponse, ""); err != nil {
			logger.Err("unable to comment on pull request: %s", err)
		}
		return HTTPResponse{
			body: "Commenting back on pull request",
		}
	}
	if parseResult.Command.RepoRelDir != "" {
		logger.Info("Running comment command '%v' on dir '%v' on repo '%v', pull request: %v for user '%v'.",
			parseResult.Command.Name, parseResult.Command.RepoRelDir, baseRepo.FullName, pullNum, user.Username)
	} else {
		logger.Info("Running comment command '%v' on repo '%v', pull request: %v for user '%v'.",
			parseResult.Command.Name, baseRepo.FullName, pullNum, user.Username)
	}
	if !e.TestingMode {
		// Respond with success and then actually execute the command asynchronously.
		// We use a goroutine so that this function returns and the connection is
		// closed.
		go e.CommandRunner.RunCommentCommand(baseRepo, maybeHeadRepo, maybePull, user, pullNum, parseResult.Command)
	} else {
		// When testing we want to wait for everything to complete.
		e.CommandRunner.RunCommentCommand(baseRepo, maybeHeadRepo, maybePull, user, pullNum, parseResult.Command)
	}

	return HTTPResponse{
		body: "Processing...",
	}
}

// HandleGitlabMergeRequestEvent will delete any locks associated with the pull
// request if the event is a merge request closed event. It's exported to make
// testing easier.
func (e *VCSEventsController) HandleGitlabMergeRequestEvent(w http.ResponseWriter, event gitlab.MergeEvent) {
	pull, pullEventType, baseRepo, headRepo, user, err := e.Parser.ParseGitlabMergeRequestEvent(event)
	if err != nil {
		e.respond(w, logging.Error, http.StatusBadRequest, "Error parsing webhook: %s", err)
		return
	}
	e.Logger.Info("identified event as type %q", pullEventType.String())
	resp := e.handlePullRequestEvent(e.Logger, baseRepo, headRepo, pull, user, pullEventType)

	//TODO: move this to the outer most function similar to github
	lvl := logging.Debug
	code := http.StatusOK
	msg := resp.body
	if resp.err.code != 0 {
		lvl = logging.Error
		code = resp.err.code
		msg = resp.err.err.Error()
	}
	e.respond(w, lvl, code, msg)
}

// HandleAzureDevopsPullRequestCommentedEvent handles comment events from Azure DevOps where Atlantis
// commands can come from. It's exported to make testing easier.
// Sometimes we may want data from the parent azuredevops.Event struct, so we handle type checking here.
// Requires Resource Version 2.0 of the Pull Request Commented On webhook payload.
func (e *VCSEventsController) HandleAzureDevopsPullRequestCommentedEvent(w http.ResponseWriter, event *azuredevops.Event, azuredevopsReqID string) {
	resource, ok := event.Resource.(*azuredevops.GitPullRequestWithComment)
	if !ok || event.PayloadType != azuredevops.PullRequestCommentedEvent {
		e.respond(w, logging.Error, http.StatusBadRequest, "Event.Resource is nil or received bad event type %v; %s", event.Resource, azuredevopsReqID)
		return
	}

	if resource.Comment == nil {
		e.respond(w, logging.Debug, http.StatusOK, "Ignoring comment event since no comment is linked to payload; %s", azuredevopsReqID)
		return
	}

	if resource.Comment.GetIsDeleted() {
		e.respond(w, logging.Debug, http.StatusOK, "Ignoring comment event since it is linked to deleting a pull request comment; %s", azuredevopsReqID)
		return
	}

	strippedComment := bluemonday.StrictPolicy().SanitizeBytes([]byte(*resource.Comment.Content))

	if resource.PullRequest == nil {
		e.respond(w, logging.Debug, http.StatusOK, "Ignoring comment event since no pull request is linked to payload; %s", azuredevopsReqID)
		return
	}

	if isAzureDevOpsTestRepoURL(resource.PullRequest.GetRepository()) {
		e.respond(w, logging.Debug, http.StatusOK, "Ignoring Azure DevOps Test Event with Repo URL: %v %s", resource.PullRequest.Repository.URL, azuredevopsReqID)
		return
	}

	createdBy := resource.PullRequest.GetCreatedBy()
	user := models.User{Username: createdBy.GetUniqueName()}
	baseRepo, err := e.Parser.ParseAzureDevopsRepo(resource.PullRequest.GetRepository())
	if err != nil {
		e.respond(w, logging.Error, http.StatusBadRequest, "Error parsing pull request repository field: %s; %s", err, azuredevopsReqID)
		return
	}
	resp := e.handleCommentEvent(e.Logger, baseRepo, nil, nil, user, resource.PullRequest.GetPullRequestID(), string(strippedComment), -1, models.AzureDevops)

	//TODO: move this to the outer most function similar to github
	lvl := logging.Debug
	code := http.StatusOK
	msg := resp.body
	if resp.err.code != 0 {
		lvl = logging.Error
		code = resp.err.code
		msg = resp.err.err.Error()
	}
	e.respond(w, lvl, code, msg)
}

// HandleAzureDevopsPullRequestEvent will delete any locks associated with the pull
// request if the event is a pull request closed event. It's exported to make
// testing easier.
func (e *VCSEventsController) HandleAzureDevopsPullRequestEvent(w http.ResponseWriter, event *azuredevops.Event, azuredevopsReqID string) {
	prText := event.Message.GetText()
	ignoreEvents := []string{
		"changed the reviewer list",
		"approved pull request",
		"has approved and left suggestions",
		"is waiting for the author",
		"rejected pull request",
		"voted on pull request",
	}
	for _, s := range ignoreEvents {
		if strings.Contains(prText, s) {
			msg := fmt.Sprintf("pull request updated event is not a supported type [%s]", s)
			e.respond(w, logging.Debug, http.StatusOK, "%s: %s", msg, azuredevopsReqID)
			return
		}
	}

	resource, ok := event.Resource.(*azuredevops.GitPullRequest)
	if !ok || event.PayloadType != azuredevops.PullRequestEvent {
		e.respond(w, logging.Error, http.StatusBadRequest, "Event.Resource is nil or received bad event type %v; %s", event.Resource, azuredevopsReqID)
		return
	}
	if isAzureDevOpsTestRepoURL(resource.GetRepository()) {
		e.respond(w, logging.Debug, http.StatusOK, "Ignoring Azure DevOps Test Event with Repo URL: %v %s", resource.Repository.URL, azuredevopsReqID)
		return
	}

	pull, pullEventType, baseRepo, headRepo, user, err := e.Parser.ParseAzureDevopsPullEvent(*event)
	if err != nil {
		e.respond(w, logging.Error, http.StatusBadRequest, "Error parsing pull data: %s %s", err, azuredevopsReqID)
		return
	}
	e.Logger.Info("identified event as type %q", pullEventType.String())
	resp := e.handlePullRequestEvent(e.Logger, baseRepo, headRepo, pull, user, pullEventType)

	//TODO: move this to the outer most function similar to github
	lvl := logging.Debug
	code := http.StatusOK
	msg := resp.body
	if resp.err.code != 0 {
		lvl = logging.Error
		code = resp.err.code
		msg = resp.err.err.Error()
	}
	e.respond(w, lvl, code, msg)
}

// supportsHost returns true if h is in e.SupportedVCSHosts and false otherwise.
func (e *VCSEventsController) supportsHost(h models.VCSHostType) bool {
	for _, supported := range e.SupportedVCSHosts {
		if h == supported {
			return true
		}
	}
	return false
}

func (e *VCSEventsController) respond(w http.ResponseWriter, lvl logging.LogLevel, code int, format string, args ...interface{}) {
	response := fmt.Sprintf(format, args...)
	e.Logger.Log(lvl, response)
	w.WriteHeader(code)
	fmt.Fprintln(w, response)
}

// commentNotAllowlisted comments on the pull request that the repo is not
// allowlisted unless allowlist error comments are disabled.
func (e *VCSEventsController) commentNotAllowlisted(baseRepo models.Repo, pullNum int) {
	if e.SilenceAllowlistErrors {
		return
	}

	errMsg := "```\nError: This repo is not allowlisted for Atlantis.\n```"
	if err := e.VCSClient.CreateComment(baseRepo, pullNum, errMsg, ""); err != nil {
		e.Logger.Err("unable to comment on pull request: %s", err)
	}
}

func isAzureDevOpsTestRepoURL(repository *azuredevops.GitRepository) bool {
	if repository == nil {
		return false
	}
	return repository.GetURL() == azuredevopsTestURL
}<|MERGE_RESOLUTION|>--- conflicted
+++ resolved
@@ -39,7 +39,6 @@
 const giteaHeader = "X-Gitea-Event"
 const gitlabHeader = "X-Gitlab-Event"
 const azuredevopsHeader = "Request-Id"
-const giteaHeader = "X-Gitea-Event"
 
 // bitbucketEventTypeHeader is the same in both cloud and server.
 const bitbucketEventTypeHeader = "X-Event-Key"
@@ -121,11 +120,7 @@
 			return
 		}
 		e.Logger.Debug("handling Gitea post")
-<<<<<<< HEAD
-		e.handleGithubPost(w, r)
-=======
 		e.handleGiteaPost(w, r)
->>>>>>> 599c5185
 		return
 	} else if r.Header.Get(githubHeader) != "" {
 		if !e.supportsHost(models.Github) {
